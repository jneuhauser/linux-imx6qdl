--- conflicted
+++ resolved
@@ -636,14 +636,7 @@
 						    DIV6_REPARENT_NR);
 
 	if (!ret)
-<<<<<<< HEAD
-		ret = sh_clk_mstp32_register(mstp_clks, MSTP_NR);
-=======
 		ret = sh_clk_mstp_register(mstp_clks, MSTP_NR);
-
-	for (k = 0; !ret && (k < ARRAY_SIZE(late_main_clks)); k++)
-		ret = clk_register(late_main_clks[k]);
->>>>>>> 0df8fa46
 
 	for (k = 0; !ret && (k < ARRAY_SIZE(late_main_clks)); k++)
 		ret = clk_register(late_main_clks[k]);
