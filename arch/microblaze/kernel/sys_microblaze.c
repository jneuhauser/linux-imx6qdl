--- conflicted
+++ resolved
@@ -47,15 +47,10 @@
 	return do_fork(flags, stack, regs, 0, NULL, NULL);
 }
 
-<<<<<<< HEAD
-asmlinkage long microblaze_execve(const char __user *filenamei, char __user *__user *argv,
-			char __user *__user *envp, struct pt_regs *regs)
-=======
 asmlinkage long microblaze_execve(const char __user *filenamei,
 				  const char __user *const __user *argv,
 				  const char __user *const __user *envp,
 				  struct pt_regs *regs)
->>>>>>> 053d8f66
 {
 	int error;
 	char *filename;
