/*
 * Copyright (c) 2009-2011 Samsung Electronics Co., Ltd.
 *		http://www.samsung.com/
 *
 * Copyright 2008 Openmoko, Inc.
 * Copyright 2008 Simtec Electronics
 *      Ben Dooks <ben@simtec.co.uk>
 *      http://armlinux.simtec.co.uk/
 *
 * SAMSUNG - GPIOlib support
 *
 * This program is free software; you can redistribute it and/or modify
 * it under the terms of the GNU General Public License version 2 as
 * published by the Free Software Foundation.
 */

#include <linux/kernel.h>
#include <linux/irq.h>
#include <linux/io.h>
#include <linux/gpio.h>
#include <linux/init.h>
#include <linux/spinlock.h>
#include <linux/module.h>
#include <linux/interrupt.h>
#include <linux/device.h>
#include <linux/ioport.h>
#include <linux/of.h>
#include <linux/slab.h>
#include <linux/of_address.h>

#include <asm/irq.h>

#include <mach/map.h>
#include <mach/regs-gpio.h>

#if defined(CONFIG_ARCH_S3C24XX) || defined(CONFIG_ARCH_S3C64XX)
#include <mach/gpio-samsung.h>
#endif

#include <plat/cpu.h>
#include <plat/gpio-core.h>
#include <plat/gpio-cfg.h>
#include <plat/gpio-cfg-helpers.h>
#include <plat/pm.h>

int samsung_gpio_setpull_updown(struct samsung_gpio_chip *chip,
				unsigned int off, samsung_gpio_pull_t pull)
{
	void __iomem *reg = chip->base + 0x08;
	int shift = off * 2;
	u32 pup;

	pup = __raw_readl(reg);
	pup &= ~(3 << shift);
	pup |= pull << shift;
	__raw_writel(pup, reg);

	return 0;
}

samsung_gpio_pull_t samsung_gpio_getpull_updown(struct samsung_gpio_chip *chip,
						unsigned int off)
{
	void __iomem *reg = chip->base + 0x08;
	int shift = off * 2;
	u32 pup = __raw_readl(reg);

	pup >>= shift;
	pup &= 0x3;

	return (__force samsung_gpio_pull_t)pup;
}

int s3c2443_gpio_setpull(struct samsung_gpio_chip *chip,
			 unsigned int off, samsung_gpio_pull_t pull)
{
	switch (pull) {
	case S3C_GPIO_PULL_NONE:
		pull = 0x01;
		break;
	case S3C_GPIO_PULL_UP:
		pull = 0x00;
		break;
	case S3C_GPIO_PULL_DOWN:
		pull = 0x02;
		break;
	}
	return samsung_gpio_setpull_updown(chip, off, pull);
}

samsung_gpio_pull_t s3c2443_gpio_getpull(struct samsung_gpio_chip *chip,
					 unsigned int off)
{
	samsung_gpio_pull_t pull;

	pull = samsung_gpio_getpull_updown(chip, off);

	switch (pull) {
	case 0x00:
		pull = S3C_GPIO_PULL_UP;
		break;
	case 0x01:
	case 0x03:
		pull = S3C_GPIO_PULL_NONE;
		break;
	case 0x02:
		pull = S3C_GPIO_PULL_DOWN;
		break;
	}

	return pull;
}

static int s3c24xx_gpio_setpull_1(struct samsung_gpio_chip *chip,
				  unsigned int off, samsung_gpio_pull_t pull,
				  samsung_gpio_pull_t updown)
{
	void __iomem *reg = chip->base + 0x08;
	u32 pup = __raw_readl(reg);

	if (pull == updown)
		pup &= ~(1 << off);
	else if (pull == S3C_GPIO_PULL_NONE)
		pup |= (1 << off);
	else
		return -EINVAL;

	__raw_writel(pup, reg);
	return 0;
}

static samsung_gpio_pull_t s3c24xx_gpio_getpull_1(struct samsung_gpio_chip *chip,
						  unsigned int off,
						  samsung_gpio_pull_t updown)
{
	void __iomem *reg = chip->base + 0x08;
	u32 pup = __raw_readl(reg);

	pup &= (1 << off);
	return pup ? S3C_GPIO_PULL_NONE : updown;
}

samsung_gpio_pull_t s3c24xx_gpio_getpull_1up(struct samsung_gpio_chip *chip,
					     unsigned int off)
{
	return s3c24xx_gpio_getpull_1(chip, off, S3C_GPIO_PULL_UP);
}

int s3c24xx_gpio_setpull_1up(struct samsung_gpio_chip *chip,
			     unsigned int off, samsung_gpio_pull_t pull)
{
	return s3c24xx_gpio_setpull_1(chip, off, pull, S3C_GPIO_PULL_UP);
}

samsung_gpio_pull_t s3c24xx_gpio_getpull_1down(struct samsung_gpio_chip *chip,
					       unsigned int off)
{
	return s3c24xx_gpio_getpull_1(chip, off, S3C_GPIO_PULL_DOWN);
}

int s3c24xx_gpio_setpull_1down(struct samsung_gpio_chip *chip,
			       unsigned int off, samsung_gpio_pull_t pull)
{
	return s3c24xx_gpio_setpull_1(chip, off, pull, S3C_GPIO_PULL_DOWN);
}

/*
 * samsung_gpio_setcfg_2bit - Samsung 2bit style GPIO configuration.
 * @chip: The gpio chip that is being configured.
 * @off: The offset for the GPIO being configured.
 * @cfg: The configuration value to set.
 *
 * This helper deal with the GPIO cases where the control register
 * has two bits of configuration per gpio, which have the following
 * functions:
 *	00 = input
 *	01 = output
 *	1x = special function
 */

static int samsung_gpio_setcfg_2bit(struct samsung_gpio_chip *chip,
				    unsigned int off, unsigned int cfg)
{
	void __iomem *reg = chip->base;
	unsigned int shift = off * 2;
	u32 con;

	if (samsung_gpio_is_cfg_special(cfg)) {
		cfg &= 0xf;
		if (cfg > 3)
			return -EINVAL;

		cfg <<= shift;
	}

	con = __raw_readl(reg);
	con &= ~(0x3 << shift);
	con |= cfg;
	__raw_writel(con, reg);

	return 0;
}

/*
 * samsung_gpio_getcfg_2bit - Samsung 2bit style GPIO configuration read.
 * @chip: The gpio chip that is being configured.
 * @off: The offset for the GPIO being configured.
 *
 * The reverse of samsung_gpio_setcfg_2bit(). Will return a value which
 * could be directly passed back to samsung_gpio_setcfg_2bit(), from the
 * S3C_GPIO_SPECIAL() macro.
 */

static unsigned int samsung_gpio_getcfg_2bit(struct samsung_gpio_chip *chip,
					     unsigned int off)
{
	u32 con;

	con = __raw_readl(chip->base);
	con >>= off * 2;
	con &= 3;

	/* this conversion works for IN and OUT as well as special mode */
	return S3C_GPIO_SPECIAL(con);
}

/*
 * samsung_gpio_setcfg_4bit - Samsung 4bit single register GPIO config.
 * @chip: The gpio chip that is being configured.
 * @off: The offset for the GPIO being configured.
 * @cfg: The configuration value to set.
 *
 * This helper deal with the GPIO cases where the control register has 4 bits
 * of control per GPIO, generally in the form of:
 *	0000 = Input
 *	0001 = Output
 *	others = Special functions (dependent on bank)
 *
 * Note, since the code to deal with the case where there are two control
 * registers instead of one, we do not have a separate set of functions for
 * each case.
 */

static int samsung_gpio_setcfg_4bit(struct samsung_gpio_chip *chip,
				    unsigned int off, unsigned int cfg)
{
	void __iomem *reg = chip->base;
	unsigned int shift = (off & 7) * 4;
	u32 con;

	if (off < 8 && chip->chip.ngpio > 8)
		reg -= 4;

	if (samsung_gpio_is_cfg_special(cfg)) {
		cfg &= 0xf;
		cfg <<= shift;
	}

	con = __raw_readl(reg);
	con &= ~(0xf << shift);
	con |= cfg;
	__raw_writel(con, reg);

	return 0;
}

/*
 * samsung_gpio_getcfg_4bit - Samsung 4bit single register GPIO config read.
 * @chip: The gpio chip that is being configured.
 * @off: The offset for the GPIO being configured.
 *
 * The reverse of samsung_gpio_setcfg_4bit(), turning a gpio configuration
 * register setting into a value the software can use, such as could be passed
 * to samsung_gpio_setcfg_4bit().
 *
 * @sa samsung_gpio_getcfg_2bit
 */

static unsigned samsung_gpio_getcfg_4bit(struct samsung_gpio_chip *chip,
					 unsigned int off)
{
	void __iomem *reg = chip->base;
	unsigned int shift = (off & 7) * 4;
	u32 con;

	if (off < 8 && chip->chip.ngpio > 8)
		reg -= 4;

	con = __raw_readl(reg);
	con >>= shift;
	con &= 0xf;

	/* this conversion works for IN and OUT as well as special mode */
	return S3C_GPIO_SPECIAL(con);
}

#ifdef CONFIG_PLAT_S3C24XX
/*
 * s3c24xx_gpio_setcfg_abank - S3C24XX style GPIO configuration (Bank A)
 * @chip: The gpio chip that is being configured.
 * @off: The offset for the GPIO being configured.
 * @cfg: The configuration value to set.
 *
 * This helper deal with the GPIO cases where the control register
 * has one bit of configuration for the gpio, where setting the bit
 * means the pin is in special function mode and unset means output.
 */

static int s3c24xx_gpio_setcfg_abank(struct samsung_gpio_chip *chip,
				     unsigned int off, unsigned int cfg)
{
	void __iomem *reg = chip->base;
	unsigned int shift = off;
	u32 con;

	if (samsung_gpio_is_cfg_special(cfg)) {
		cfg &= 0xf;

		/* Map output to 0, and SFN2 to 1 */
		cfg -= 1;
		if (cfg > 1)
			return -EINVAL;

		cfg <<= shift;
	}

	con = __raw_readl(reg);
	con &= ~(0x1 << shift);
	con |= cfg;
	__raw_writel(con, reg);

	return 0;
}

/*
 * s3c24xx_gpio_getcfg_abank - S3C24XX style GPIO configuration read (Bank A)
 * @chip: The gpio chip that is being configured.
 * @off: The offset for the GPIO being configured.
 *
 * The reverse of s3c24xx_gpio_setcfg_abank() turning an GPIO into a usable
 * GPIO configuration value.
 *
 * @sa samsung_gpio_getcfg_2bit
 * @sa samsung_gpio_getcfg_4bit
 */

static unsigned s3c24xx_gpio_getcfg_abank(struct samsung_gpio_chip *chip,
					  unsigned int off)
{
	u32 con;

	con = __raw_readl(chip->base);
	con >>= off;
	con &= 1;
	con++;

	return S3C_GPIO_SFN(con);
}
#endif

static void __init samsung_gpiolib_set_cfg(struct samsung_gpio_cfg *chipcfg,
					   int nr_chips)
{
	for (; nr_chips > 0; nr_chips--, chipcfg++) {
		if (!chipcfg->set_config)
			chipcfg->set_config = samsung_gpio_setcfg_4bit;
		if (!chipcfg->get_config)
			chipcfg->get_config = samsung_gpio_getcfg_4bit;
		if (!chipcfg->set_pull)
			chipcfg->set_pull = samsung_gpio_setpull_updown;
		if (!chipcfg->get_pull)
			chipcfg->get_pull = samsung_gpio_getpull_updown;
	}
}

struct samsung_gpio_cfg s3c24xx_gpiocfg_default = {
	.set_config	= samsung_gpio_setcfg_2bit,
	.get_config	= samsung_gpio_getcfg_2bit,
};

#ifdef CONFIG_PLAT_S3C24XX
static struct samsung_gpio_cfg s3c24xx_gpiocfg_banka = {
	.set_config	= s3c24xx_gpio_setcfg_abank,
	.get_config	= s3c24xx_gpio_getcfg_abank,
};
#endif

static struct samsung_gpio_cfg samsung_gpio_cfgs[] = {
	[0] = {
		.cfg_eint	= 0x0,
	},
	[1] = {
		.cfg_eint	= 0x3,
	},
	[2] = {
		.cfg_eint	= 0x7,
	},
	[3] = {
		.cfg_eint	= 0xF,
	},
	[4] = {
		.cfg_eint	= 0x0,
		.set_config	= samsung_gpio_setcfg_2bit,
		.get_config	= samsung_gpio_getcfg_2bit,
	},
	[5] = {
		.cfg_eint	= 0x2,
		.set_config	= samsung_gpio_setcfg_2bit,
		.get_config	= samsung_gpio_getcfg_2bit,
	},
	[6] = {
		.cfg_eint	= 0x3,
		.set_config	= samsung_gpio_setcfg_2bit,
		.get_config	= samsung_gpio_getcfg_2bit,
	},
	[7] = {
		.set_config	= samsung_gpio_setcfg_2bit,
		.get_config	= samsung_gpio_getcfg_2bit,
	},
};

/*
 * Default routines for controlling GPIO, based on the original S3C24XX
 * GPIO functions which deal with the case where each gpio bank of the
 * chip is as following:
 *
 * base + 0x00: Control register, 2 bits per gpio
 *	        gpio n: 2 bits starting at (2*n)
 *		00 = input, 01 = output, others mean special-function
 * base + 0x04: Data register, 1 bit per gpio
 *		bit n: data bit n
*/

static int samsung_gpiolib_2bit_input(struct gpio_chip *chip, unsigned offset)
{
	struct samsung_gpio_chip *ourchip = to_samsung_gpio(chip);
	void __iomem *base = ourchip->base;
	unsigned long flags;
	unsigned long con;

	samsung_gpio_lock(ourchip, flags);

	con = __raw_readl(base + 0x00);
	con &= ~(3 << (offset * 2));

	__raw_writel(con, base + 0x00);

	samsung_gpio_unlock(ourchip, flags);
	return 0;
}

static int samsung_gpiolib_2bit_output(struct gpio_chip *chip,
				       unsigned offset, int value)
{
	struct samsung_gpio_chip *ourchip = to_samsung_gpio(chip);
	void __iomem *base = ourchip->base;
	unsigned long flags;
	unsigned long dat;
	unsigned long con;

	samsung_gpio_lock(ourchip, flags);

	dat = __raw_readl(base + 0x04);
	dat &= ~(1 << offset);
	if (value)
		dat |= 1 << offset;
	__raw_writel(dat, base + 0x04);

	con = __raw_readl(base + 0x00);
	con &= ~(3 << (offset * 2));
	con |= 1 << (offset * 2);

	__raw_writel(con, base + 0x00);
	__raw_writel(dat, base + 0x04);

	samsung_gpio_unlock(ourchip, flags);
	return 0;
}

/*
 * The samsung_gpiolib_4bit routines are to control the gpio banks where
 * the gpio configuration register (GPxCON) has 4 bits per GPIO, as the
 * following example:
 *
 * base + 0x00: Control register, 4 bits per gpio
 *		gpio n: 4 bits starting at (4*n)
 *		0000 = input, 0001 = output, others mean special-function
 * base + 0x04: Data register, 1 bit per gpio
 *		bit n: data bit n
 *
 * Note, since the data register is one bit per gpio and is at base + 0x4
 * we can use samsung_gpiolib_get and samsung_gpiolib_set to change the
 * state of the output.
 */

static int samsung_gpiolib_4bit_input(struct gpio_chip *chip,
				      unsigned int offset)
{
	struct samsung_gpio_chip *ourchip = to_samsung_gpio(chip);
	void __iomem *base = ourchip->base;
	unsigned long con;

	con = __raw_readl(base + GPIOCON_OFF);
	if (ourchip->bitmap_gpio_int & BIT(offset))
		con |= 0xf << con_4bit_shift(offset);
	else
		con &= ~(0xf << con_4bit_shift(offset));
	__raw_writel(con, base + GPIOCON_OFF);

	pr_debug("%s: %p: CON now %08lx\n", __func__, base, con);

	return 0;
}

static int samsung_gpiolib_4bit_output(struct gpio_chip *chip,
				       unsigned int offset, int value)
{
	struct samsung_gpio_chip *ourchip = to_samsung_gpio(chip);
	void __iomem *base = ourchip->base;
	unsigned long con;
	unsigned long dat;

	con = __raw_readl(base + GPIOCON_OFF);
	con &= ~(0xf << con_4bit_shift(offset));
	con |= 0x1 << con_4bit_shift(offset);

	dat = __raw_readl(base + GPIODAT_OFF);

	if (value)
		dat |= 1 << offset;
	else
		dat &= ~(1 << offset);

	__raw_writel(dat, base + GPIODAT_OFF);
	__raw_writel(con, base + GPIOCON_OFF);
	__raw_writel(dat, base + GPIODAT_OFF);

	pr_debug("%s: %p: CON %08lx, DAT %08lx\n", __func__, base, con, dat);

	return 0;
}

/*
 * The next set of routines are for the case where the GPIO configuration
 * registers are 4 bits per GPIO but there is more than one register (the
 * bank has more than 8 GPIOs.
 *
 * This case is the similar to the 4 bit case, but the registers are as
 * follows:
 *
 * base + 0x00: Control register, 4 bits per gpio (lower 8 GPIOs)
 *		gpio n: 4 bits starting at (4*n)
 *		0000 = input, 0001 = output, others mean special-function
 * base + 0x04: Control register, 4 bits per gpio (up to 8 additions GPIOs)
 *		gpio n: 4 bits starting at (4*n)
 *		0000 = input, 0001 = output, others mean special-function
 * base + 0x08: Data register, 1 bit per gpio
 *		bit n: data bit n
 *
 * To allow us to use the samsung_gpiolib_get and samsung_gpiolib_set
 * routines we store the 'base + 0x4' address so that these routines see
 * the data register at ourchip->base + 0x04.
 */

static int samsung_gpiolib_4bit2_input(struct gpio_chip *chip,
				       unsigned int offset)
{
	struct samsung_gpio_chip *ourchip = to_samsung_gpio(chip);
	void __iomem *base = ourchip->base;
	void __iomem *regcon = base;
	unsigned long con;

	if (offset > 7)
		offset -= 8;
	else
		regcon -= 4;

	con = __raw_readl(regcon);
	con &= ~(0xf << con_4bit_shift(offset));
	__raw_writel(con, regcon);

	pr_debug("%s: %p: CON %08lx\n", __func__, base, con);

	return 0;
}

static int samsung_gpiolib_4bit2_output(struct gpio_chip *chip,
					unsigned int offset, int value)
{
	struct samsung_gpio_chip *ourchip = to_samsung_gpio(chip);
	void __iomem *base = ourchip->base;
	void __iomem *regcon = base;
	unsigned long con;
	unsigned long dat;
	unsigned con_offset = offset;

	if (con_offset > 7)
		con_offset -= 8;
	else
		regcon -= 4;

	con = __raw_readl(regcon);
	con &= ~(0xf << con_4bit_shift(con_offset));
	con |= 0x1 << con_4bit_shift(con_offset);

	dat = __raw_readl(base + GPIODAT_OFF);

	if (value)
		dat |= 1 << offset;
	else
		dat &= ~(1 << offset);

	__raw_writel(dat, base + GPIODAT_OFF);
	__raw_writel(con, regcon);
	__raw_writel(dat, base + GPIODAT_OFF);

	pr_debug("%s: %p: CON %08lx, DAT %08lx\n", __func__, base, con, dat);

	return 0;
}

#ifdef CONFIG_PLAT_S3C24XX
/* The next set of routines are for the case of s3c24xx bank a */

static int s3c24xx_gpiolib_banka_input(struct gpio_chip *chip, unsigned offset)
{
	return -EINVAL;
}

static int s3c24xx_gpiolib_banka_output(struct gpio_chip *chip,
					unsigned offset, int value)
{
	struct samsung_gpio_chip *ourchip = to_samsung_gpio(chip);
	void __iomem *base = ourchip->base;
	unsigned long flags;
	unsigned long dat;
	unsigned long con;

	local_irq_save(flags);

	con = __raw_readl(base + 0x00);
	dat = __raw_readl(base + 0x04);

	dat &= ~(1 << offset);
	if (value)
		dat |= 1 << offset;

	__raw_writel(dat, base + 0x04);

	con &= ~(1 << offset);

	__raw_writel(con, base + 0x00);
	__raw_writel(dat, base + 0x04);

	local_irq_restore(flags);
	return 0;
}
#endif

static void samsung_gpiolib_set(struct gpio_chip *chip,
				unsigned offset, int value)
{
	struct samsung_gpio_chip *ourchip = to_samsung_gpio(chip);
	void __iomem *base = ourchip->base;
	unsigned long flags;
	unsigned long dat;

	samsung_gpio_lock(ourchip, flags);

	dat = __raw_readl(base + 0x04);
	dat &= ~(1 << offset);
	if (value)
		dat |= 1 << offset;
	__raw_writel(dat, base + 0x04);

	samsung_gpio_unlock(ourchip, flags);
}

static int samsung_gpiolib_get(struct gpio_chip *chip, unsigned offset)
{
	struct samsung_gpio_chip *ourchip = to_samsung_gpio(chip);
	unsigned long val;

	val = __raw_readl(ourchip->base + 0x04);
	val >>= offset;
	val &= 1;

	return val;
}

/*
 * CONFIG_S3C_GPIO_TRACK enables the tracking of the s3c specific gpios
 * for use with the configuration calls, and other parts of the s3c gpiolib
 * support code.
 *
 * Not all s3c support code will need this, as some configurations of cpu
 * may only support one or two different configuration options and have an
 * easy gpio to samsung_gpio_chip mapping function. If this is the case, then
 * the machine support file should provide its own samsung_gpiolib_getchip()
 * and any other necessary functions.
 */

#ifdef CONFIG_S3C_GPIO_TRACK
struct samsung_gpio_chip *s3c_gpios[S3C_GPIO_END];

static __init void s3c_gpiolib_track(struct samsung_gpio_chip *chip)
{
	unsigned int gpn;
	int i;

	gpn = chip->chip.base;
	for (i = 0; i < chip->chip.ngpio; i++, gpn++) {
		BUG_ON(gpn >= ARRAY_SIZE(s3c_gpios));
		s3c_gpios[gpn] = chip;
	}
}
#endif /* CONFIG_S3C_GPIO_TRACK */

/*
 * samsung_gpiolib_add() - add the Samsung gpio_chip.
 * @chip: The chip to register
 *
 * This is a wrapper to gpiochip_add() that takes our specific gpio chip
 * information and makes the necessary alterations for the platform and
 * notes the information for use with the configuration systems and any
 * other parts of the system.
 */

static void __init samsung_gpiolib_add(struct samsung_gpio_chip *chip)
{
	struct gpio_chip *gc = &chip->chip;
	int ret;

	BUG_ON(!chip->base);
	BUG_ON(!gc->label);
	BUG_ON(!gc->ngpio);

	spin_lock_init(&chip->lock);

	if (!gc->direction_input)
		gc->direction_input = samsung_gpiolib_2bit_input;
	if (!gc->direction_output)
		gc->direction_output = samsung_gpiolib_2bit_output;
	if (!gc->set)
		gc->set = samsung_gpiolib_set;
	if (!gc->get)
		gc->get = samsung_gpiolib_get;

#ifdef CONFIG_PM
	if (chip->pm != NULL) {
		if (!chip->pm->save || !chip->pm->resume)
			pr_err("gpio: %s has missing PM functions\n",
			       gc->label);
	} else
		pr_err("gpio: %s has no PM function\n", gc->label);
#endif

	/* gpiochip_add() prints own failure message on error. */
	ret = gpiochip_add(gc);
	if (ret >= 0)
		s3c_gpiolib_track(chip);
}

static void __init s3c24xx_gpiolib_add_chips(struct samsung_gpio_chip *chip,
					     int nr_chips, void __iomem *base)
{
	int i;
	struct gpio_chip *gc = &chip->chip;

	for (i = 0 ; i < nr_chips; i++, chip++) {
		/* skip banks not present on SoC */
		if (chip->chip.base >= S3C_GPIO_END)
			continue;

		if (!chip->config)
			chip->config = &s3c24xx_gpiocfg_default;
		if (!chip->pm)
			chip->pm = __gpio_pm(&samsung_gpio_pm_2bit);
		if ((base != NULL) && (chip->base == NULL))
			chip->base = base + ((i) * 0x10);

		if (!gc->direction_input)
			gc->direction_input = samsung_gpiolib_2bit_input;
		if (!gc->direction_output)
			gc->direction_output = samsung_gpiolib_2bit_output;

		samsung_gpiolib_add(chip);
	}
}

static void __init samsung_gpiolib_add_2bit_chips(struct samsung_gpio_chip *chip,
						  int nr_chips, void __iomem *base,
						  unsigned int offset)
{
	int i;

	for (i = 0 ; i < nr_chips; i++, chip++) {
		chip->chip.direction_input = samsung_gpiolib_2bit_input;
		chip->chip.direction_output = samsung_gpiolib_2bit_output;

		if (!chip->config)
			chip->config = &samsung_gpio_cfgs[7];
		if (!chip->pm)
			chip->pm = __gpio_pm(&samsung_gpio_pm_2bit);
		if ((base != NULL) && (chip->base == NULL))
			chip->base = base + ((i) * offset);

		samsung_gpiolib_add(chip);
	}
}

/*
 * samsung_gpiolib_add_4bit_chips - 4bit single register GPIO config.
 * @chip: The gpio chip that is being configured.
 * @nr_chips: The no of chips (gpio ports) for the GPIO being configured.
 *
 * This helper deal with the GPIO cases where the control register has 4 bits
 * of control per GPIO, generally in the form of:
 * 0000 = Input
 * 0001 = Output
 * others = Special functions (dependent on bank)
 *
 * Note, since the code to deal with the case where there are two control
 * registers instead of one, we do not have a separate set of function
 * (samsung_gpiolib_add_4bit2_chips)for each case.
 */

static void __init samsung_gpiolib_add_4bit_chips(struct samsung_gpio_chip *chip,
						  int nr_chips, void __iomem *base)
{
	int i;

	for (i = 0 ; i < nr_chips; i++, chip++) {
		chip->chip.direction_input = samsung_gpiolib_4bit_input;
		chip->chip.direction_output = samsung_gpiolib_4bit_output;

		if (!chip->config)
			chip->config = &samsung_gpio_cfgs[2];
		if (!chip->pm)
			chip->pm = __gpio_pm(&samsung_gpio_pm_4bit);
		if ((base != NULL) && (chip->base == NULL))
			chip->base = base + ((i) * 0x20);

		chip->bitmap_gpio_int = 0;

		samsung_gpiolib_add(chip);
	}
}

static void __init samsung_gpiolib_add_4bit2_chips(struct samsung_gpio_chip *chip,
						   int nr_chips)
{
	for (; nr_chips > 0; nr_chips--, chip++) {
		chip->chip.direction_input = samsung_gpiolib_4bit2_input;
		chip->chip.direction_output = samsung_gpiolib_4bit2_output;

		if (!chip->config)
			chip->config = &samsung_gpio_cfgs[2];
		if (!chip->pm)
			chip->pm = __gpio_pm(&samsung_gpio_pm_4bit);

		samsung_gpiolib_add(chip);
	}
}

int samsung_gpiolib_to_irq(struct gpio_chip *chip, unsigned int offset)
{
	struct samsung_gpio_chip *samsung_chip = container_of(chip, struct samsung_gpio_chip, chip);

	return samsung_chip->irq_base + offset;
}

#ifdef CONFIG_PLAT_S3C24XX
static int s3c24xx_gpiolib_fbank_to_irq(struct gpio_chip *chip, unsigned offset)
{
	if (offset < 4) {
		if (soc_is_s3c2412())
			return IRQ_EINT0_2412 + offset;
		else
			return IRQ_EINT0 + offset;
	}

	if (offset < 8)
		return IRQ_EINT4 + offset - 4;

	return -EINVAL;
}
#endif

#ifdef CONFIG_ARCH_S3C64XX
static int s3c64xx_gpiolib_mbank_to_irq(struct gpio_chip *chip, unsigned pin)
{
	return pin < 5 ? IRQ_EINT(23) + pin : -ENXIO;
}

static int s3c64xx_gpiolib_lbank_to_irq(struct gpio_chip *chip, unsigned pin)
{
	return pin >= 8 ? IRQ_EINT(16) + pin - 8 : -ENXIO;
}
#endif

struct samsung_gpio_chip s3c24xx_gpios[] = {
#ifdef CONFIG_PLAT_S3C24XX
	{
		.config	= &s3c24xx_gpiocfg_banka,
		.chip	= {
			.base			= S3C2410_GPA(0),
			.owner			= THIS_MODULE,
			.label			= "GPIOA",
			.ngpio			= 27,
			.direction_input	= s3c24xx_gpiolib_banka_input,
			.direction_output	= s3c24xx_gpiolib_banka_output,
		},
	}, {
		.chip	= {
			.base	= S3C2410_GPB(0),
			.owner	= THIS_MODULE,
			.label	= "GPIOB",
			.ngpio	= 11,
		},
	}, {
		.chip	= {
			.base	= S3C2410_GPC(0),
			.owner	= THIS_MODULE,
			.label	= "GPIOC",
			.ngpio	= 16,
		},
	}, {
		.chip	= {
			.base	= S3C2410_GPD(0),
			.owner	= THIS_MODULE,
			.label	= "GPIOD",
			.ngpio	= 16,
		},
	}, {
		.chip	= {
			.base	= S3C2410_GPE(0),
			.label	= "GPIOE",
			.owner	= THIS_MODULE,
			.ngpio	= 16,
		},
	}, {
		.chip	= {
			.base	= S3C2410_GPF(0),
			.owner	= THIS_MODULE,
			.label	= "GPIOF",
			.ngpio	= 8,
			.to_irq	= s3c24xx_gpiolib_fbank_to_irq,
		},
	}, {
		.irq_base = IRQ_EINT8,
		.chip	= {
			.base	= S3C2410_GPG(0),
			.owner	= THIS_MODULE,
			.label	= "GPIOG",
			.ngpio	= 16,
			.to_irq	= samsung_gpiolib_to_irq,
		},
	}, {
		.chip	= {
			.base	= S3C2410_GPH(0),
			.owner	= THIS_MODULE,
			.label	= "GPIOH",
			.ngpio	= 15,
		},
	},
		/* GPIOS for the S3C2443 and later devices. */
	{
		.base	= S3C2440_GPJCON,
		.chip	= {
			.base	= S3C2410_GPJ(0),
			.owner	= THIS_MODULE,
			.label	= "GPIOJ",
			.ngpio	= 16,
		},
	}, {
		.base	= S3C2443_GPKCON,
		.chip	= {
			.base	= S3C2410_GPK(0),
			.owner	= THIS_MODULE,
			.label	= "GPIOK",
			.ngpio	= 16,
		},
	}, {
		.base	= S3C2443_GPLCON,
		.chip	= {
			.base	= S3C2410_GPL(0),
			.owner	= THIS_MODULE,
			.label	= "GPIOL",
			.ngpio	= 15,
		},
	}, {
		.base	= S3C2443_GPMCON,
		.chip	= {
			.base	= S3C2410_GPM(0),
			.owner	= THIS_MODULE,
			.label	= "GPIOM",
			.ngpio	= 2,
		},
	},
#endif
};

/*
 * GPIO bank summary:
 *
 * Bank	GPIOs	Style	SlpCon	ExtInt Group
 * A	8	4Bit	Yes	1
 * B	7	4Bit	Yes	1
 * C	8	4Bit	Yes	2
 * D	5	4Bit	Yes	3
 * E	5	4Bit	Yes	None
 * F	16	2Bit	Yes	4 [1]
 * G	7	4Bit	Yes	5
 * H	10	4Bit[2]	Yes	6
 * I	16	2Bit	Yes	None
 * J	12	2Bit	Yes	None
 * K	16	4Bit[2]	No	None
 * L	15	4Bit[2] No	None
 * M	6	4Bit	No	IRQ_EINT
 * N	16	2Bit	No	IRQ_EINT
 * O	16	2Bit	Yes	7
 * P	15	2Bit	Yes	8
 * Q	9	2Bit	Yes	9
 *
 * [1] BANKF pins 14,15 do not form part of the external interrupt sources
 * [2] BANK has two control registers, GPxCON0 and GPxCON1
 */

static struct samsung_gpio_chip s3c64xx_gpios_4bit[] = {
#ifdef CONFIG_ARCH_S3C64XX
	{
		.chip	= {
			.base	= S3C64XX_GPA(0),
			.ngpio	= S3C64XX_GPIO_A_NR,
			.label	= "GPA",
		},
	}, {
		.chip	= {
			.base	= S3C64XX_GPB(0),
			.ngpio	= S3C64XX_GPIO_B_NR,
			.label	= "GPB",
		},
	}, {
		.chip	= {
			.base	= S3C64XX_GPC(0),
			.ngpio	= S3C64XX_GPIO_C_NR,
			.label	= "GPC",
		},
	}, {
		.chip	= {
			.base	= S3C64XX_GPD(0),
			.ngpio	= S3C64XX_GPIO_D_NR,
			.label	= "GPD",
		},
	}, {
		.config	= &samsung_gpio_cfgs[0],
		.chip	= {
			.base	= S3C64XX_GPE(0),
			.ngpio	= S3C64XX_GPIO_E_NR,
			.label	= "GPE",
		},
	}, {
		.base	= S3C64XX_GPG_BASE,
		.chip	= {
			.base	= S3C64XX_GPG(0),
			.ngpio	= S3C64XX_GPIO_G_NR,
			.label	= "GPG",
		},
	}, {
		.base	= S3C64XX_GPM_BASE,
		.config	= &samsung_gpio_cfgs[1],
		.chip	= {
			.base	= S3C64XX_GPM(0),
			.ngpio	= S3C64XX_GPIO_M_NR,
			.label	= "GPM",
			.to_irq = s3c64xx_gpiolib_mbank_to_irq,
		},
	},
#endif
};

static struct samsung_gpio_chip s3c64xx_gpios_4bit2[] = {
#ifdef CONFIG_ARCH_S3C64XX
	{
		.base	= S3C64XX_GPH_BASE + 0x4,
		.chip	= {
			.base	= S3C64XX_GPH(0),
			.ngpio	= S3C64XX_GPIO_H_NR,
			.label	= "GPH",
		},
	}, {
		.base	= S3C64XX_GPK_BASE + 0x4,
		.config	= &samsung_gpio_cfgs[0],
		.chip	= {
			.base	= S3C64XX_GPK(0),
			.ngpio	= S3C64XX_GPIO_K_NR,
			.label	= "GPK",
		},
	}, {
		.base	= S3C64XX_GPL_BASE + 0x4,
		.config	= &samsung_gpio_cfgs[1],
		.chip	= {
			.base	= S3C64XX_GPL(0),
			.ngpio	= S3C64XX_GPIO_L_NR,
			.label	= "GPL",
			.to_irq = s3c64xx_gpiolib_lbank_to_irq,
		},
	},
#endif
};

static struct samsung_gpio_chip s3c64xx_gpios_2bit[] = {
#ifdef CONFIG_ARCH_S3C64XX
	{
		.base	= S3C64XX_GPF_BASE,
		.config	= &samsung_gpio_cfgs[6],
		.chip	= {
			.base	= S3C64XX_GPF(0),
			.ngpio	= S3C64XX_GPIO_F_NR,
			.label	= "GPF",
		},
	}, {
		.config	= &samsung_gpio_cfgs[7],
		.chip	= {
			.base	= S3C64XX_GPI(0),
			.ngpio	= S3C64XX_GPIO_I_NR,
			.label	= "GPI",
		},
	}, {
		.config	= &samsung_gpio_cfgs[7],
		.chip	= {
			.base	= S3C64XX_GPJ(0),
			.ngpio	= S3C64XX_GPIO_J_NR,
			.label	= "GPJ",
		},
	}, {
		.config	= &samsung_gpio_cfgs[6],
		.chip	= {
			.base	= S3C64XX_GPO(0),
			.ngpio	= S3C64XX_GPIO_O_NR,
			.label	= "GPO",
		},
	}, {
		.config	= &samsung_gpio_cfgs[6],
		.chip	= {
			.base	= S3C64XX_GPP(0),
			.ngpio	= S3C64XX_GPIO_P_NR,
			.label	= "GPP",
		},
	}, {
		.config	= &samsung_gpio_cfgs[6],
		.chip	= {
			.base	= S3C64XX_GPQ(0),
			.ngpio	= S3C64XX_GPIO_Q_NR,
			.label	= "GPQ",
		},
	}, {
		.base	= S3C64XX_GPN_BASE,
		.irq_base = IRQ_EINT(0),
		.config	= &samsung_gpio_cfgs[5],
		.chip	= {
			.base	= S3C64XX_GPN(0),
			.ngpio	= S3C64XX_GPIO_N_NR,
			.label	= "GPN",
			.to_irq = samsung_gpiolib_to_irq,
		},
	},
#endif
};

<<<<<<< HEAD
/*
 * Followings are the gpio banks in S5PV210/S5PC110
 *
 * The 'config' member when left to NULL, is initialized to the default
 * structure samsung_gpio_cfgs[3] in the init function below.
 *
 * The 'base' member is also initialized in the init function below.
 * Note: The initialization of 'base' member of samsung_gpio_chip structure
 * uses the above macro and depends on the banks being listed in order here.
 */

static struct samsung_gpio_chip s5pv210_gpios_4bit[] = {
#ifdef CONFIG_CPU_S5PV210
	{
		.chip	= {
			.base	= S5PV210_GPA0(0),
			.ngpio	= S5PV210_GPIO_A0_NR,
			.label	= "GPA0",
		},
	}, {
		.chip	= {
			.base	= S5PV210_GPA1(0),
			.ngpio	= S5PV210_GPIO_A1_NR,
			.label	= "GPA1",
		},
	}, {
		.chip	= {
			.base	= S5PV210_GPB(0),
			.ngpio	= S5PV210_GPIO_B_NR,
			.label	= "GPB",
		},
	}, {
		.chip	= {
			.base	= S5PV210_GPC0(0),
			.ngpio	= S5PV210_GPIO_C0_NR,
			.label	= "GPC0",
		},
	}, {
		.chip	= {
			.base	= S5PV210_GPC1(0),
			.ngpio	= S5PV210_GPIO_C1_NR,
			.label	= "GPC1",
		},
	}, {
		.chip	= {
			.base	= S5PV210_GPD0(0),
			.ngpio	= S5PV210_GPIO_D0_NR,
			.label	= "GPD0",
		},
	}, {
		.chip	= {
			.base	= S5PV210_GPD1(0),
			.ngpio	= S5PV210_GPIO_D1_NR,
			.label	= "GPD1",
		},
	}, {
		.chip	= {
			.base	= S5PV210_GPE0(0),
			.ngpio	= S5PV210_GPIO_E0_NR,
			.label	= "GPE0",
		},
	}, {
		.chip	= {
			.base	= S5PV210_GPE1(0),
			.ngpio	= S5PV210_GPIO_E1_NR,
			.label	= "GPE1",
		},
	}, {
		.chip	= {
			.base	= S5PV210_GPF0(0),
			.ngpio	= S5PV210_GPIO_F0_NR,
			.label	= "GPF0",
		},
	}, {
		.chip	= {
			.base	= S5PV210_GPF1(0),
			.ngpio	= S5PV210_GPIO_F1_NR,
			.label	= "GPF1",
		},
	}, {
		.chip	= {
			.base	= S5PV210_GPF2(0),
			.ngpio	= S5PV210_GPIO_F2_NR,
			.label	= "GPF2",
		},
	}, {
		.chip	= {
			.base	= S5PV210_GPF3(0),
			.ngpio	= S5PV210_GPIO_F3_NR,
			.label	= "GPF3",
		},
	}, {
		.chip	= {
			.base	= S5PV210_GPG0(0),
			.ngpio	= S5PV210_GPIO_G0_NR,
			.label	= "GPG0",
		},
	}, {
		.chip	= {
			.base	= S5PV210_GPG1(0),
			.ngpio	= S5PV210_GPIO_G1_NR,
			.label	= "GPG1",
		},
	}, {
		.chip	= {
			.base	= S5PV210_GPG2(0),
			.ngpio	= S5PV210_GPIO_G2_NR,
			.label	= "GPG2",
		},
	}, {
		.chip	= {
			.base	= S5PV210_GPG3(0),
			.ngpio	= S5PV210_GPIO_G3_NR,
			.label	= "GPG3",
		},
	}, {
		.chip	= {
			.base	= S5PV210_GPI(0),
			.ngpio	= S5PV210_GPIO_I_NR,
			.label	= "GPI",
		},
	}, {
		.chip	= {
			.base	= S5PV210_GPJ0(0),
			.ngpio	= S5PV210_GPIO_J0_NR,
			.label	= "GPJ0",
		},
	}, {
		.chip	= {
			.base	= S5PV210_GPJ1(0),
			.ngpio	= S5PV210_GPIO_J1_NR,
			.label	= "GPJ1",
		},
	}, {
		.chip	= {
			.base	= S5PV210_GPJ2(0),
			.ngpio	= S5PV210_GPIO_J2_NR,
			.label	= "GPJ2",
		},
	}, {
		.chip	= {
			.base	= S5PV210_GPJ3(0),
			.ngpio	= S5PV210_GPIO_J3_NR,
			.label	= "GPJ3",
		},
	}, {
		.chip	= {
			.base	= S5PV210_GPJ4(0),
			.ngpio	= S5PV210_GPIO_J4_NR,
			.label	= "GPJ4",
		},
	}, {
		.chip	= {
			.base	= S5PV210_MP01(0),
			.ngpio	= S5PV210_GPIO_MP01_NR,
			.label	= "MP01",
		},
	}, {
		.chip	= {
			.base	= S5PV210_MP02(0),
			.ngpio	= S5PV210_GPIO_MP02_NR,
			.label	= "MP02",
		},
	}, {
		.chip	= {
			.base	= S5PV210_MP03(0),
			.ngpio	= S5PV210_GPIO_MP03_NR,
			.label	= "MP03",
		},
	}, {
		.chip	= {
			.base	= S5PV210_MP04(0),
			.ngpio	= S5PV210_GPIO_MP04_NR,
			.label	= "MP04",
		},
	}, {
		.chip	= {
			.base	= S5PV210_MP05(0),
			.ngpio	= S5PV210_GPIO_MP05_NR,
			.label	= "MP05",
		},
	}, {
		.base	= (S5P_VA_GPIO + 0xC00),
		.irq_base = IRQ_EINT(0),
		.chip	= {
			.base	= S5PV210_GPH0(0),
			.ngpio	= S5PV210_GPIO_H0_NR,
			.label	= "GPH0",
			.to_irq = samsung_gpiolib_to_irq,
		},
	}, {
		.base	= (S5P_VA_GPIO + 0xC20),
		.irq_base = IRQ_EINT(8),
		.chip	= {
			.base	= S5PV210_GPH1(0),
			.ngpio	= S5PV210_GPIO_H1_NR,
			.label	= "GPH1",
			.to_irq = samsung_gpiolib_to_irq,
		},
	}, {
		.base	= (S5P_VA_GPIO + 0xC40),
		.irq_base = IRQ_EINT(16),
		.chip	= {
			.base	= S5PV210_GPH2(0),
			.ngpio	= S5PV210_GPIO_H2_NR,
			.label	= "GPH2",
			.to_irq = samsung_gpiolib_to_irq,
		},
	}, {
		.base	= (S5P_VA_GPIO + 0xC60),
		.irq_base = IRQ_EINT(24),
		.chip	= {
			.base	= S5PV210_GPH3(0),
			.ngpio	= S5PV210_GPIO_H3_NR,
			.label	= "GPH3",
			.to_irq = samsung_gpiolib_to_irq,
		},
	},
#endif
};

=======
>>>>>>> f1ff4745
/* TODO: cleanup soc_is_* */
static __init int samsung_gpiolib_init(void)
{
	/*
	 * Currently there are two drivers that can provide GPIO support for
	 * Samsung SoCs. For device tree enabled platforms, the new
	 * pinctrl-samsung driver is used, providing both GPIO and pin control
	 * interfaces. For legacy (non-DT) platforms this driver is used.
	 */
	if (of_have_populated_dt())
		return -ENODEV;

	samsung_gpiolib_set_cfg(samsung_gpio_cfgs, ARRAY_SIZE(samsung_gpio_cfgs));

	if (soc_is_s3c24xx()) {
		s3c24xx_gpiolib_add_chips(s3c24xx_gpios,
				ARRAY_SIZE(s3c24xx_gpios), S3C24XX_VA_GPIO);
	} else if (soc_is_s3c64xx()) {
		samsung_gpiolib_add_2bit_chips(s3c64xx_gpios_2bit,
				ARRAY_SIZE(s3c64xx_gpios_2bit),
				S3C64XX_VA_GPIO + 0xE0, 0x20);
		samsung_gpiolib_add_4bit_chips(s3c64xx_gpios_4bit,
				ARRAY_SIZE(s3c64xx_gpios_4bit),
				S3C64XX_VA_GPIO);
		samsung_gpiolib_add_4bit2_chips(s3c64xx_gpios_4bit2,
				ARRAY_SIZE(s3c64xx_gpios_4bit2));
<<<<<<< HEAD
	} else if (soc_is_s5pv210()) {
		group = 0;
		chip = s5pv210_gpios_4bit;
		nr_chips = ARRAY_SIZE(s5pv210_gpios_4bit);

		for (i = 0; i < nr_chips; i++, chip++) {
			if (!chip->config) {
				chip->config = &samsung_gpio_cfgs[3];
				chip->group = group++;
			}
		}
		samsung_gpiolib_add_4bit_chips(s5pv210_gpios_4bit, nr_chips, S5P_VA_GPIO);
#if defined(CONFIG_CPU_S5PV210) && defined(CONFIG_S5P_GPIO_INT)
		s5p_register_gpioint_bank(IRQ_GPIOINT, 0, S5P_GPIOINT_GROUP_MAXNR);
#endif
=======
>>>>>>> f1ff4745
	} else {
		WARN(1, "Unknown SoC in gpio-samsung, no GPIOs added\n");
		return -ENODEV;
	}

	return 0;
}
core_initcall(samsung_gpiolib_init);

int s3c_gpio_cfgpin(unsigned int pin, unsigned int config)
{
	struct samsung_gpio_chip *chip = samsung_gpiolib_getchip(pin);
	unsigned long flags;
	int offset;
	int ret;

	if (!chip)
		return -EINVAL;

	offset = pin - chip->chip.base;

	samsung_gpio_lock(chip, flags);
	ret = samsung_gpio_do_setcfg(chip, offset, config);
	samsung_gpio_unlock(chip, flags);

	return ret;
}
EXPORT_SYMBOL(s3c_gpio_cfgpin);

int s3c_gpio_cfgpin_range(unsigned int start, unsigned int nr,
			  unsigned int cfg)
{
	int ret;

	for (; nr > 0; nr--, start++) {
		ret = s3c_gpio_cfgpin(start, cfg);
		if (ret != 0)
			return ret;
	}

	return 0;
}
EXPORT_SYMBOL_GPL(s3c_gpio_cfgpin_range);

int s3c_gpio_cfgall_range(unsigned int start, unsigned int nr,
			  unsigned int cfg, samsung_gpio_pull_t pull)
{
	int ret;

	for (; nr > 0; nr--, start++) {
		s3c_gpio_setpull(start, pull);
		ret = s3c_gpio_cfgpin(start, cfg);
		if (ret != 0)
			return ret;
	}

	return 0;
}
EXPORT_SYMBOL_GPL(s3c_gpio_cfgall_range);

unsigned s3c_gpio_getcfg(unsigned int pin)
{
	struct samsung_gpio_chip *chip = samsung_gpiolib_getchip(pin);
	unsigned long flags;
	unsigned ret = 0;
	int offset;

	if (chip) {
		offset = pin - chip->chip.base;

		samsung_gpio_lock(chip, flags);
		ret = samsung_gpio_do_getcfg(chip, offset);
		samsung_gpio_unlock(chip, flags);
	}

	return ret;
}
EXPORT_SYMBOL(s3c_gpio_getcfg);

int s3c_gpio_setpull(unsigned int pin, samsung_gpio_pull_t pull)
{
	struct samsung_gpio_chip *chip = samsung_gpiolib_getchip(pin);
	unsigned long flags;
	int offset, ret;

	if (!chip)
		return -EINVAL;

	offset = pin - chip->chip.base;

	samsung_gpio_lock(chip, flags);
	ret = samsung_gpio_do_setpull(chip, offset, pull);
	samsung_gpio_unlock(chip, flags);

	return ret;
}
EXPORT_SYMBOL(s3c_gpio_setpull);

samsung_gpio_pull_t s3c_gpio_getpull(unsigned int pin)
{
	struct samsung_gpio_chip *chip = samsung_gpiolib_getchip(pin);
	unsigned long flags;
	int offset;
	u32 pup = 0;

	if (chip) {
		offset = pin - chip->chip.base;

		samsung_gpio_lock(chip, flags);
		pup = samsung_gpio_do_getpull(chip, offset);
		samsung_gpio_unlock(chip, flags);
	}

	return (__force samsung_gpio_pull_t)pup;
}
EXPORT_SYMBOL(s3c_gpio_getpull);

#ifdef CONFIG_S5P_GPIO_DRVSTR
s5p_gpio_drvstr_t s5p_gpio_get_drvstr(unsigned int pin)
{
	struct samsung_gpio_chip *chip = samsung_gpiolib_getchip(pin);
	unsigned int off;
	void __iomem *reg;
	int shift;
	u32 drvstr;

	if (!chip)
		return -EINVAL;

	off = pin - chip->chip.base;
	shift = off * 2;
	reg = chip->base + 0x0C;

	drvstr = __raw_readl(reg);
	drvstr = drvstr >> shift;
	drvstr &= 0x3;

	return (__force s5p_gpio_drvstr_t)drvstr;
}
EXPORT_SYMBOL(s5p_gpio_get_drvstr);

int s5p_gpio_set_drvstr(unsigned int pin, s5p_gpio_drvstr_t drvstr)
{
	struct samsung_gpio_chip *chip = samsung_gpiolib_getchip(pin);
	unsigned int off;
	void __iomem *reg;
	int shift;
	u32 tmp;

	if (!chip)
		return -EINVAL;

	off = pin - chip->chip.base;
	shift = off * 2;
	reg = chip->base + 0x0C;

	tmp = __raw_readl(reg);
	tmp &= ~(0x3 << shift);
	tmp |= drvstr << shift;

	__raw_writel(tmp, reg);

	return 0;
}
EXPORT_SYMBOL(s5p_gpio_set_drvstr);
#endif	/* CONFIG_S5P_GPIO_DRVSTR */

#ifdef CONFIG_PLAT_S3C24XX
unsigned int s3c2410_modify_misccr(unsigned int clear, unsigned int change)
{
	unsigned long flags;
	unsigned long misccr;

	local_irq_save(flags);
	misccr = __raw_readl(S3C24XX_MISCCR);
	misccr &= ~clear;
	misccr ^= change;
	__raw_writel(misccr, S3C24XX_MISCCR);
	local_irq_restore(flags);

	return misccr;
}
EXPORT_SYMBOL(s3c2410_modify_misccr);
#endif<|MERGE_RESOLUTION|>--- conflicted
+++ resolved
@@ -1169,230 +1169,6 @@
 #endif
 };
 
-<<<<<<< HEAD
-/*
- * Followings are the gpio banks in S5PV210/S5PC110
- *
- * The 'config' member when left to NULL, is initialized to the default
- * structure samsung_gpio_cfgs[3] in the init function below.
- *
- * The 'base' member is also initialized in the init function below.
- * Note: The initialization of 'base' member of samsung_gpio_chip structure
- * uses the above macro and depends on the banks being listed in order here.
- */
-
-static struct samsung_gpio_chip s5pv210_gpios_4bit[] = {
-#ifdef CONFIG_CPU_S5PV210
-	{
-		.chip	= {
-			.base	= S5PV210_GPA0(0),
-			.ngpio	= S5PV210_GPIO_A0_NR,
-			.label	= "GPA0",
-		},
-	}, {
-		.chip	= {
-			.base	= S5PV210_GPA1(0),
-			.ngpio	= S5PV210_GPIO_A1_NR,
-			.label	= "GPA1",
-		},
-	}, {
-		.chip	= {
-			.base	= S5PV210_GPB(0),
-			.ngpio	= S5PV210_GPIO_B_NR,
-			.label	= "GPB",
-		},
-	}, {
-		.chip	= {
-			.base	= S5PV210_GPC0(0),
-			.ngpio	= S5PV210_GPIO_C0_NR,
-			.label	= "GPC0",
-		},
-	}, {
-		.chip	= {
-			.base	= S5PV210_GPC1(0),
-			.ngpio	= S5PV210_GPIO_C1_NR,
-			.label	= "GPC1",
-		},
-	}, {
-		.chip	= {
-			.base	= S5PV210_GPD0(0),
-			.ngpio	= S5PV210_GPIO_D0_NR,
-			.label	= "GPD0",
-		},
-	}, {
-		.chip	= {
-			.base	= S5PV210_GPD1(0),
-			.ngpio	= S5PV210_GPIO_D1_NR,
-			.label	= "GPD1",
-		},
-	}, {
-		.chip	= {
-			.base	= S5PV210_GPE0(0),
-			.ngpio	= S5PV210_GPIO_E0_NR,
-			.label	= "GPE0",
-		},
-	}, {
-		.chip	= {
-			.base	= S5PV210_GPE1(0),
-			.ngpio	= S5PV210_GPIO_E1_NR,
-			.label	= "GPE1",
-		},
-	}, {
-		.chip	= {
-			.base	= S5PV210_GPF0(0),
-			.ngpio	= S5PV210_GPIO_F0_NR,
-			.label	= "GPF0",
-		},
-	}, {
-		.chip	= {
-			.base	= S5PV210_GPF1(0),
-			.ngpio	= S5PV210_GPIO_F1_NR,
-			.label	= "GPF1",
-		},
-	}, {
-		.chip	= {
-			.base	= S5PV210_GPF2(0),
-			.ngpio	= S5PV210_GPIO_F2_NR,
-			.label	= "GPF2",
-		},
-	}, {
-		.chip	= {
-			.base	= S5PV210_GPF3(0),
-			.ngpio	= S5PV210_GPIO_F3_NR,
-			.label	= "GPF3",
-		},
-	}, {
-		.chip	= {
-			.base	= S5PV210_GPG0(0),
-			.ngpio	= S5PV210_GPIO_G0_NR,
-			.label	= "GPG0",
-		},
-	}, {
-		.chip	= {
-			.base	= S5PV210_GPG1(0),
-			.ngpio	= S5PV210_GPIO_G1_NR,
-			.label	= "GPG1",
-		},
-	}, {
-		.chip	= {
-			.base	= S5PV210_GPG2(0),
-			.ngpio	= S5PV210_GPIO_G2_NR,
-			.label	= "GPG2",
-		},
-	}, {
-		.chip	= {
-			.base	= S5PV210_GPG3(0),
-			.ngpio	= S5PV210_GPIO_G3_NR,
-			.label	= "GPG3",
-		},
-	}, {
-		.chip	= {
-			.base	= S5PV210_GPI(0),
-			.ngpio	= S5PV210_GPIO_I_NR,
-			.label	= "GPI",
-		},
-	}, {
-		.chip	= {
-			.base	= S5PV210_GPJ0(0),
-			.ngpio	= S5PV210_GPIO_J0_NR,
-			.label	= "GPJ0",
-		},
-	}, {
-		.chip	= {
-			.base	= S5PV210_GPJ1(0),
-			.ngpio	= S5PV210_GPIO_J1_NR,
-			.label	= "GPJ1",
-		},
-	}, {
-		.chip	= {
-			.base	= S5PV210_GPJ2(0),
-			.ngpio	= S5PV210_GPIO_J2_NR,
-			.label	= "GPJ2",
-		},
-	}, {
-		.chip	= {
-			.base	= S5PV210_GPJ3(0),
-			.ngpio	= S5PV210_GPIO_J3_NR,
-			.label	= "GPJ3",
-		},
-	}, {
-		.chip	= {
-			.base	= S5PV210_GPJ4(0),
-			.ngpio	= S5PV210_GPIO_J4_NR,
-			.label	= "GPJ4",
-		},
-	}, {
-		.chip	= {
-			.base	= S5PV210_MP01(0),
-			.ngpio	= S5PV210_GPIO_MP01_NR,
-			.label	= "MP01",
-		},
-	}, {
-		.chip	= {
-			.base	= S5PV210_MP02(0),
-			.ngpio	= S5PV210_GPIO_MP02_NR,
-			.label	= "MP02",
-		},
-	}, {
-		.chip	= {
-			.base	= S5PV210_MP03(0),
-			.ngpio	= S5PV210_GPIO_MP03_NR,
-			.label	= "MP03",
-		},
-	}, {
-		.chip	= {
-			.base	= S5PV210_MP04(0),
-			.ngpio	= S5PV210_GPIO_MP04_NR,
-			.label	= "MP04",
-		},
-	}, {
-		.chip	= {
-			.base	= S5PV210_MP05(0),
-			.ngpio	= S5PV210_GPIO_MP05_NR,
-			.label	= "MP05",
-		},
-	}, {
-		.base	= (S5P_VA_GPIO + 0xC00),
-		.irq_base = IRQ_EINT(0),
-		.chip	= {
-			.base	= S5PV210_GPH0(0),
-			.ngpio	= S5PV210_GPIO_H0_NR,
-			.label	= "GPH0",
-			.to_irq = samsung_gpiolib_to_irq,
-		},
-	}, {
-		.base	= (S5P_VA_GPIO + 0xC20),
-		.irq_base = IRQ_EINT(8),
-		.chip	= {
-			.base	= S5PV210_GPH1(0),
-			.ngpio	= S5PV210_GPIO_H1_NR,
-			.label	= "GPH1",
-			.to_irq = samsung_gpiolib_to_irq,
-		},
-	}, {
-		.base	= (S5P_VA_GPIO + 0xC40),
-		.irq_base = IRQ_EINT(16),
-		.chip	= {
-			.base	= S5PV210_GPH2(0),
-			.ngpio	= S5PV210_GPIO_H2_NR,
-			.label	= "GPH2",
-			.to_irq = samsung_gpiolib_to_irq,
-		},
-	}, {
-		.base	= (S5P_VA_GPIO + 0xC60),
-		.irq_base = IRQ_EINT(24),
-		.chip	= {
-			.base	= S5PV210_GPH3(0),
-			.ngpio	= S5PV210_GPIO_H3_NR,
-			.label	= "GPH3",
-			.to_irq = samsung_gpiolib_to_irq,
-		},
-	},
-#endif
-};
-
-=======
->>>>>>> f1ff4745
 /* TODO: cleanup soc_is_* */
 static __init int samsung_gpiolib_init(void)
 {
@@ -1419,24 +1195,6 @@
 				S3C64XX_VA_GPIO);
 		samsung_gpiolib_add_4bit2_chips(s3c64xx_gpios_4bit2,
 				ARRAY_SIZE(s3c64xx_gpios_4bit2));
-<<<<<<< HEAD
-	} else if (soc_is_s5pv210()) {
-		group = 0;
-		chip = s5pv210_gpios_4bit;
-		nr_chips = ARRAY_SIZE(s5pv210_gpios_4bit);
-
-		for (i = 0; i < nr_chips; i++, chip++) {
-			if (!chip->config) {
-				chip->config = &samsung_gpio_cfgs[3];
-				chip->group = group++;
-			}
-		}
-		samsung_gpiolib_add_4bit_chips(s5pv210_gpios_4bit, nr_chips, S5P_VA_GPIO);
-#if defined(CONFIG_CPU_S5PV210) && defined(CONFIG_S5P_GPIO_INT)
-		s5p_register_gpioint_bank(IRQ_GPIOINT, 0, S5P_GPIOINT_GROUP_MAXNR);
-#endif
-=======
->>>>>>> f1ff4745
 	} else {
 		WARN(1, "Unknown SoC in gpio-samsung, no GPIOs added\n");
 		return -ENODEV;
